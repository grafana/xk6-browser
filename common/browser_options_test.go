--- conflicted
+++ resolved
@@ -45,11 +45,6 @@
 			opts: map[string]any{
 				// disallow changing the following opts
 				"args":              []string{"any"},
-<<<<<<< HEAD
-				"devtools":          true,
-=======
-				"env":               map[string]string{"some": "thing"},
->>>>>>> 6615b02b
 				"executablePath":    "something else",
 				"headless":          false,
 				"ignoreDefaultArgs": []string{"any"},
@@ -118,34 +113,6 @@
 		"debug_err": {
 			opts: map[string]any{"debug": "true"},
 			err:  "debug should be a boolean",
-		},
-<<<<<<< HEAD
-		"devtools": {
-			opts: map[string]any{
-				"devtools": true,
-			},
-			assert: func(tb testing.TB, lo *LaunchOptions) {
-				tb.Helper()
-				assert.True(t, lo.Devtools)
-			},
-		},
-		"devtools_err": {
-			opts: map[string]any{"devtools": "true"},
-			err:  "devtools should be a boolean",
-=======
-		"env": {
-			opts: map[string]any{
-				"env": map[string]string{"key": "value"},
-			},
-			assert: func(tb testing.TB, lo *LaunchOptions) {
-				tb.Helper()
-				assert.Equal(t, map[string]string{"key": "value"}, lo.Env)
-			},
-		},
-		"env_err": {
-			opts: map[string]any{"env": 1},
-			err:  "env should be a map",
->>>>>>> 6615b02b
 		},
 		"executablePath": {
 			opts: map[string]any{
